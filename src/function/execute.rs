use std::sync::Arc;

use crate::{
    zalsa::ZalsaDatabase, zalsa_local::ActiveQueryGuard, Cycle, Database, Event, EventKind,
};

use super::{memo::Memo, Configuration, IngredientImpl};

impl<C> IngredientImpl<C>
where
    C: Configuration,
{
    /// Executes the query function for the given `active_query`. Creates and stores
    /// a new memo with the result, backdated if possible. Once this completes,
    /// the query will have been popped off the active query stack.
    ///
    /// # Parameters
    ///
    /// * `db`, the database.
    /// * `active_query`, the active stack frame for the query to execute.
    /// * `opt_old_memo`, the older memo, if any existed. Used for backdated.
    pub(super) fn execute<'db>(
        &'db self,
        db: &'db C::DbView,
        active_query: ActiveQueryGuard<'_>,
        opt_old_memo: Option<Arc<Memo<C::Output<'_>>>>,
<<<<<<< HEAD
    ) -> StampedValue<&'db C::Output<'db>> {
=======
    ) -> &'db Memo<C::Output<'db>> {
>>>>>>> 198c43fb
        let zalsa = db.zalsa();
        let revision_now = zalsa.current_revision();
        let database_key_index = active_query.database_key_index;

        tracing::info!("{:?}: executing query", database_key_index);

        db.salsa_event(&|| Event {
            thread_id: std::thread::current().id(),
            kind: EventKind::WillExecute {
                database_key: database_key_index,
            },
        });

        // If we already executed this query once, then use the tracked-struct ids from the
        // previous execution as the starting point for the new one.
        if let Some(old_memo) = &opt_old_memo {
            active_query.seed_tracked_struct_ids(&old_memo.revisions.tracked_struct_ids);
        }

        // Query was not previously executed, or value is potentially
        // stale, or value is absent. Let's execute!
        let database_key_index = active_query.database_key_index;
        let id = database_key_index.key_index;
        let value = match Cycle::catch(|| C::execute(db, C::id_to_input(db, id))) {
            Ok(v) => v,
            Err(cycle) => {
                tracing::debug!(
                    "{database_key_index:?}: caught cycle {cycle:?}, have strategy {:?}",
                    C::CYCLE_STRATEGY
                );
                match C::CYCLE_STRATEGY {
                    crate::cycle::CycleRecoveryStrategy::Panic => cycle.throw(),
                    crate::cycle::CycleRecoveryStrategy::Fallback => {
                        if let Some(c) = active_query.take_cycle() {
                            assert!(c.is(&cycle));
                            C::recover_from_cycle(db, &cycle, C::id_to_input(db, id))
                        } else {
                            // we are not a participant in this cycle
                            debug_assert!(!cycle
                                .participant_keys()
                                .any(|k| k == database_key_index));
                            cycle.throw()
                        }
                    }
                }
            }
        };
        let mut revisions = active_query.pop();

        // If the new value is equal to the old one, then it didn't
        // really change, even if some of its inputs have. So we can
        // "backdate" its `changed_at` revision to be the same as the
        // old value.
        if let Some(old_memo) = &opt_old_memo {
            self.backdate_if_appropriate(old_memo, &mut revisions, &value);
            self.diff_outputs(db, database_key_index, old_memo, &mut revisions);
        }

        tracing::debug!("{database_key_index:?}: read_upgrade: result.revisions = {revisions:#?}");

        self.insert_memo(zalsa, id, Memo::new(Some(value), revision_now, revisions))
    }
}<|MERGE_RESOLUTION|>--- conflicted
+++ resolved
@@ -24,11 +24,7 @@
         db: &'db C::DbView,
         active_query: ActiveQueryGuard<'_>,
         opt_old_memo: Option<Arc<Memo<C::Output<'_>>>>,
-<<<<<<< HEAD
-    ) -> StampedValue<&'db C::Output<'db>> {
-=======
     ) -> &'db Memo<C::Output<'db>> {
->>>>>>> 198c43fb
         let zalsa = db.zalsa();
         let revision_now = zalsa.current_revision();
         let database_key_index = active_query.database_key_index;
